--- conflicted
+++ resolved
@@ -693,11 +693,6 @@
     sorry
 end
 
-<<<<<<< HEAD
--- TODO: ajouter la définition de bijectif = inj + surj = unique image inverse,
--- la caractérisation par l'existence d'un inverse à g et à d,
--- l'unicité de l'inverse, etc.
-=======
 
 lemma exercise.bijective_ssi_injective_et_surjective :
 (bijective f) ↔ (injective f ∧ surjective f)
@@ -734,7 +729,6 @@
     sorry
 end
 
->>>>>>> 8db0eb3c
 
 end exercices
 
@@ -805,11 +799,7 @@
 :=
 /- dEAduction
 PrettyName
-<<<<<<< HEAD
-    Caractérisaton par intersection avec A et son complémentaire, II
-=======
     Caractérisation par intersection avec A et son complémentaire, II
->>>>>>> 8db0eb3c
 -/
 begin
     sorry
