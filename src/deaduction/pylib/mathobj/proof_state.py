--- conflicted
+++ resolved
@@ -37,18 +37,12 @@
 import deaduction.pylib.logger  as              logger
 from deaduction.pylib.config.i18n import _
 
-<<<<<<< HEAD
 from deaduction.pylib.mathobj.MathObject import MathObject
 from deaduction.pylib.mathobj.lean_analysis import \
                                                 lean_expr_with_type_grammar, \
                                                 LeanEntryVisitor
 
 import deaduction.pylib.config.vars as cvars
-=======
-from deaduction.pylib.mathobj import MathObject
-from .lean_analysis import           (lean_expr_with_type_grammar,
-                                      LeanEntryVisitor)
->>>>>>> 110af292
 
 log = logging.getLogger(__name__)
 
