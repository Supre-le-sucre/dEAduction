--- conflicted
+++ resolved
@@ -33,12 +33,10 @@
 import deaduction.pylib.logger as logger
 
 from deaduction.pylib.mathobj.MathObject import \
-    MathObject
+                                MathObject
 from deaduction.pylib.mathobj.lean_analysis_with_type import \
-    lean_expr_with_type_grammar, \
-    LeanEntryVisitor
-
-from deaduction.pylib.actions import Action
+                                lean_expr_with_type_grammar, \
+                                LeanEntryVisitor
 
 from deaduction.pylib.actions import Action
 
@@ -49,7 +47,6 @@
 class Goal:
     context: List[MathObject]
     target: MathObject
-
     # the following would be useful if we decide to display objects of the
     # same type together:
     # math_types: List[Tuple[MathObject, List[MathObject]]]
@@ -111,13 +108,8 @@
                 else:
                     # next test uses PropObj.__eq__, which is redefined
                     # in PropObj (recursively test nodes)
-<<<<<<< HEAD
-                    if old_context[
-                        old_index].math_type == math_object.math_type:
-=======
                     if old_context[old_index].math_type == \
                             math_object.math_type:
->>>>>>> 5952e699
                         tag = "="
                     else:
                         tag = "≠"
@@ -160,13 +152,8 @@
         names = []
         for math_object in self.context:
             name = math_object.info["name"]
-<<<<<<< HEAD
-            if name != '' and not math_object.is_prop() and not (
-                    name in names):
-=======
             if name != '' and not math_object.is_prop() \
                     and not (name in names):
->>>>>>> 5952e699
                 names.append(name)
         #    names.extend(pfpo.bound_vars)
         # names.extend(target.bound_vars)
@@ -264,13 +251,7 @@
         if targets:
             main_goal = Goal.from_lean_data(hypo_analysis, targets[0])
         else:
-<<<<<<< HEAD
-            log.warning(
-                f"No target found! targets_analysis = {targets_analysis}")
-=======
-            log.warning(f"No target found! "
-                        f"targets_analysis = {targets_analysis}")
->>>>>>> 5952e699
+            log.warning(f"No target found! targets_analysis = {targets_analysis}")
         goals = [main_goal]
         for other_string_goal in targets[1:]:
             other_goal = Goal.from_lean_data(hypo_analysis="",
