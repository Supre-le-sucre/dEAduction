"""
############################################################
# logic.py : functions to call in order to                 #
# translate actions into lean code                         #
############################################################
    
Every function action_* takes 2 arguments,
- goal (of class Goal)
- a list of ProofStatePO precedently selected by the user
and returns lean code as a string

Some take an optional argument:
- user_input, a list of 

Author(s)     : - Marguerite Bin <bin.marguerite@gmail.com>
Maintainer(s) : - Marguerite Bin <bin.marguerite@gmail.com>
Created       : July 2020 (creation)
Repo          : https://github.com/dEAduction/dEAduction

Copyright (c) 2020 the dEAduction team

This file is part of dEAduction.

    dEAduction is free software: you can redistribute it and/or modify it under
    the terms of the GNU General Public License as published by the Free
    Software Foundation, either version 3 of the License, or (at your option)
    any later version.

    dEAduction is distributed in the hope that it will be useful, but WITHOUT
    ANY WARRANTY; without even the implied warranty of MERCHANTABILITY or
    FITNESS FOR A PARTICULAR PURPOSE.  See the GNU General Public License for
    more details.

    You should have received a copy of the GNU General Public License along
    with dEAduction.  If not, see <https://www.gnu.org/licenses/>.
"""

import logging
from dataclasses                import      dataclass
from gettext                    import      gettext as _
from deaduction.pylib.actions   import (    action,
                                            InputType,
                                            MissingParametersError,
                                            WrongUserInput,
                                            get_new_hyp,
                                            get_new_var) 
from deaduction.pylib.mathobj   import (    PropObj,
                                            Goal,
                                            give_global_name)

log = logging.getLogger("logic") # uncomment to use

## AND ##

def construct_and(goal : Goal, user_input : [str]):
    if goal.target.math_type.node != "PROP_AND":
        raise WrongUserInput
    left = goal.target.math_type.children[0].format_as_utf8()
    right = goal.target.math_type.children[1].format_as_utf8()
    choices = [left, right]
    
    if user_input == []:
        raise MissingParametersError(InputType.Choice, choices, title = "Choose element", output = "Choose which subgoal you want to prove first")
        
    if len(user_input) == 1:
        if user_input[0] in choices:
            i = choices.index(user_input[0])
            if i == 1:
                code = "rw and.comm, "
            else:
                code = ""
            return "{0}split, ".format(code)
        else:
            raise WrongUserInput
    raise WrongUserInput

def apply_and(l):
    if l[0].math_type.node != "PROP_AND":
        raise WrongUserInput
    h_selected = l[0].lean_data["name"]
    h1 = get_new_hyp()
    h2 = get_new_hyp()
    return "cases {0} with {1} {2}, ".format(h_selected, h1, h2)

def construct_and_hyp(selected_objects : [PropObj]):
    h1 = selected_objects[0].lean_data["name"]
    h2 = selected_objects[1].lean_data["name"]
    h = get_new_hyp()
    return "have {0} := and.intro {1} {2}, ".format(h, h1, h2)

@action(_("If the target is of the form P AND Q: transform the current goal into two subgoals, P, then Q.\nIf a hypothesis of the form P AND Q has been previously selected: creates two new hypothesis P, and Q.\n If two hypothesis P, then Q, have been previously selected: add the new hypothesis P AND Q to the properties."), _('AND'))
def action_and(goal : Goal, selected_objects: [PropObj], user_input : [str] = [] ) -> str:
    """
    Translate into string of lean code corresponding to the action
    
    :param l:   list of PropObj arguments preselected by the user
    :return:    string of lean code
    """
    if len(selected_objects) == 0:
        return construct_and(goal, user_input)
    if len(selected_objects) == 1:
        return apply_and(selected_objects)
    if len(selected_objects) == 2:
        return construct_and_hyp(selected_objects)
    raise WrongUserInput

## OR ##

def construct_or(goal : Goal, user_input : [str]) -> str:
    if goal.target.math_type.node != "PROP_OR":
        raise WrongUserInput
    if len(user_input) == 1:
        left = goal.target.math_type.children[0].format_as_utf8()
        right = goal.target.math_type.children[1].format_as_utf8()
        if user_input[0] in [left, right]:
            i = [left, right].index(user_input[0])
            code = ["left","right"][i]
            return "{0}, ".format(code)
        else:
            raise WrongUserInput
    else:
        left = goal.target.math_type.children[0].format_as_utf8()
        right = goal.target.math_type.children[1].format_as_utf8()
        raise MissingParametersError(InputType.Choice, [left,right], title = "Choose element")

def apply_or(l : [PropObj]) -> str:
    if l[0].math_type.node != "PROP_OR":
        raise WrongUserInput
    h_selected = l[0].lean_data["name"]
    h1 = get_new_hyp()
    h2 = get_new_hyp()
    return "cases {0} with {1} {2}, ".format(h_selected, h1, h2)

@action(_("If the target is of the form P OR Q: tranform the target in P (or Q) accordingly to the user's choice.\nIf a hypothesis of the form P OR Q has been previously selected: transform the current goal into two subgoals, one with P as a hypothesis, and another with Q as a hypothesis."), _("OR"))
def action_or(goal : Goal, l : [PropObj], user_input = []) -> str:
    """
    Translate into string of lean code corresponding to the action
    
    :param l:   list of PropObj arguments preselected by the user
    :return:    string of lean code
    """
    if len(l) == 0:
        return construct_or(goal, user_input)
    if len(l) == 1:
        return apply_or(l)
    
    raise WrongUserInput

## NOT ##

@action(_("If no hypothesis has been previously selected: transform the target in an equivalent one which has its negations 'pushed'.\nIf a hypothesis has been previously selected: do the same to the hypothesis."), _("NOT"))
def action_negate(goal : Goal, l : [PropObj]) -> str:
    """
    Translate into string of lean code corresponding to the action
    
    :param l:   list of PropObj arguments preselected by the user
    :return:    string of lean code
    """
    if len(l) == 0:
        if goal.target.math_type.node != "PROP_NOT":
            raise WrongUserInput
        return "push_neg, "
    if len(l) == 1:
        if l[0].math_type.node != "PROP_NOT":
            raise WrongUserInput
        return "push_neg at {0}, ".format(l[0].lean_data["name"])
    raise WrongUserInput

## IMPLICATION ##

def construct_implicate(goal : Goal):
    if goal.target.math_type.node != "PROP_IMPLIES":
        raise WrongUserInput
    h = get_new_hyp()
    return "intro {0}, ".format(h)

def apply_implicate(goal : Goal, l : [PropObj]):
    return "apply {0}, ".format(l[0].lean_data["name"])

def apply_implicate_to_hyp(goal : Goal, l : [PropObj]):
    h_selected = l[1].lean_data["name"]
    x_selected = l[0].lean_data["name"]
    h = get_new_hyp()
    return "have {0} := {1} {2} <|> have {0} := {1} _ {2} <|> have {0} := {1} _ _ {2} <|> have {0} := {1} _ _ _ {2} <|> have {0} := {1} _ _ _ _ {2} <|> have {0} := @{1} {2} <|> have {0} := @{1} _ {2} <|> have {0} := @{1} _ _ {2} <|> have {0} := @{1} _ _ _ {2} <|> have {0} := @{1} _ _ _ _ {2}, ".format(h, h_selected, x_selected)

@action(_("If the target is of the form P ⇒ Q: introduce the hypothesis P in the properties and transform the target into Q."), "⇒")
def action_implicate(goal : Goal, l : [PropObj]) -> str:
    """
    Translate into string of lean code corresponding to the action
    
    :param l:   list of PropObj arguments preselected by the user
    :return:    string of lean code
    """
    if len(l) == 0:
        return construct_implicate(goal)
    if len(l) == 1:
        return apply_implicate(goal, l)
    if len(l) == 2:
        return apply_implicate_to_hyp(goal,l)
    raise WrongUserInput


## IFF ##

def construct_iff(goal : Goal, user_input : [str]):
    if goal.target.math_type.node != "PROP_IFF":
        raise WrongUserInput
    left = goal.target.math_type.children[0].format_as_utf8()
    right = goal.target.math_type.children[1].format_as_utf8()
    choices = [f'({left}) ⇒ ({right})', f'({right}) ⇒ ({left})']
    if user_input == []:
        raise MissingParametersError(InputType.Choice, choices,
            title = _("Choose element"),
            output = _("Choose which subgoal you want to prove first"))
    if len(user_input) == 1:
        left = goal.target.math_type.children[0].format_as_utf8()
        right = goal.target.math_type.children[1].format_as_utf8()
        if user_input[0] in choices:
            i = choices.index(user_input[0])
            if i == 1:
                code = "rw iff.comm, "
            else:
                code = ""
            return "{0}split, ".format(code)
        else:
            raise WrongUserInput
    raise WrongUserInput

@action(_("If the target is of the form P ⇔ Q: introduce two subgoals, P⇒Q, and Q⇒P."), "⇔")
def action_iff(goal : Goal, l : [PropObj], user_input : [str] = []) -> str:
    """
    Translate into string of lean code corresponding to the action
    
    :param l:   list of PropObj arguments preselected by the user
    :return:    string of lean code
    """
    if len(l) == 0:
        return construct_iff(goal, user_input)
    raise WrongUserInput

## FOR ALL ##

def construct_forall(goal):
    if goal.target.math_type.node != "QUANT_∀":
        raise WrongUserInput
<<<<<<< HEAD
    x = give_name(goal, goal.target.math_type.children[0], 
        authorized_names=goal.target.math_type.children[1].lean_data["name"],
        hints = [goal.target.math_type.children[1].format_as_utf8()])
=======
    x = give_global_name(goal=goal,
                         math_type=goal.target.math_type.children[0],
                  hints=[goal.target.math_type.children[1].format_as_utf8(),
                    goal.target.math_type.children[0].format_as_utf8().lower()])
>>>>>>> dbc19dc8
    return "intro {0}, ".format(x)

@action(_("If the target is of the form ∀ x, P(x): introduce x and transform the target into P(x)"), "∀")
def action_forall(goal : Goal, l : [PropObj]) -> str:
    """
    Translate into string of lean code corresponding to the action
    
    :param l:   list of PropObj arguments preselected by the user
    :return:    string of lean code
    """
    if len(l) == 0:
        return construct_forall(goal)
    else :
        raise WrongUserInput

## EXISTS ##

def construct_exists(goal, user_input : [str]):
    if goal.target.math_type.node != "QUANT_∃":
        raise WrongUserInput
    if len(user_input) != 1:
        raise MissingParametersError(InputType.Text, title = _("Exist"), output = _("Enter element you want to use:"))
    # TODO : demander à FLR différence entre use et existsi. Un prend en compte le type et pas l'autre ?... la doc dit :
    # "Similar to existsi, use l will use entries in l to instantiate existential obligations at the beginning of a target. Unlike existsi, the pexprs in l are elaborated with respect to the expected type."
    
    return "existsi {0},".format(user_input[0])

def apply_exists(goal : Goal, l : [PropObj]) -> str:
    h_selected = l[0].math_type
    if h_selected.node != "QUANT_∃":
        raise WrongUserInput
    h_name = l[0].lean_data["name"]
    x = give_global_name(goal=goal, math_type=h_selected.children[0],
                  hints=[h_selected.children[1].format_as_utf8()])
    hx = get_new_hyp()
    if h_selected.children[2].node == "PROP_∃":
        return "rcases {0} with ⟨ {1}, ⟨ {2}, {0} ⟩ ⟩, ".format(h_name, x, hx)
    else :
        return "cases {0} with {1} {2}, ".format(h_name, x, hx)

@action(_("If target is of form ∃ x, P(x): ask the user to enter a specific x and transform the target into P(x). \nIf a hypothesis of form ∃ x, P(x) has been previously selected: introduce a new x and add P(x) to the properties"), "∃")
def action_exists(goal : Goal, l : [PropObj], user_input : [str] = []) -> str:
    """
    Translate into string of lean code corresponding to the action
    
    :param l:   list of PropObj arguments preselected by the user
    :return:    string of lean code
    """
    if len(l) == 1 and user_input == []:
        if l[0].math_type.is_prop():
            return apply_exists(goal, l)
        else:
            return construct_exists(goal, [l[0].lean_data["name"]])
    if len(l) == 0:
        return construct_exists(goal, user_input)
    raise WrongUserInput

## APPLY

def apply_substitute(goal : Goal, l: [PropObj]):
    #missing comma on purpose
    if len(l) == 1:
        return "rw {0} <|> rw <- {0}".format(l[0].lean_data["name"])
    if len(l) == 2:
        return "rw <- {0} at {1} <|> rw {0} at {1} <|> rw <- {1} at {0} <|> rw {1} at {0}".format(l[1].lean_data["name"], l[0].lean_data["name"])
    raise WrongUserInput

def apply_function(goal : Goal, l : [PropObj]):
    if len(l) == 1:
        raise WrongUserInput
    code = ""
    f = l[-1].lean_data["name"]
    if len(l[-1].math_type.children) >= 2:
        Y = l[-1].math_type.children[1]
    while (len(l) != 1):
        new_h = get_new_hyp()
        # if function applied to equality
        if l[0].math_type.is_prop():
            h = l[0].lean_data["name"]
            code = code + f'have {new_h} := congr_arg {f} {h}, '
        # if function applied to element x
        else:
            x = l[0].lean_data["name"]
            y = give_global_name(goal=goal, math_type=Y, hints=[Y.lean_data[
                "name"].lower()])
            code = code + f'set {y} := {f} {x} with {new_h}, '
        del l[0]
    return code    
    
@action(_("Apply last selected item on previous ones"), _("APPLY"))
def action_apply(goal : Goal, l : [PropObj]):
    """
    Translate into string of lean code corresponding to the action
    
    :param l:   list of PropObj arguments preselected by the user
    :return:    string of lean code
    """
    if len(l) == 0:
        raise WrongUserInput # n'apparaîtra plus quand ce sera un double-clic
    
    # if user wants to apply a function
    if not l[-1].math_type.is_prop():
        return apply_function(goal, l)
    
    # determines which kind of property the user wants to apply
    quantifier = l[-1].math_type.node
    log.info(quantifier)
    if quantifier == "PROP_EQUAL" or quantifier == "PROP_IFF":
        return apply_substitute(goal, l) + ", "
    
    if quantifier == "QUANT_∀":
        code = apply_substitute(goal, l) + " <|> "
    else:
        code = ""
    if quantifier == "PROP_IMPLIES" or quantifier == "QUANT_∀":
        log.debug(len(l))
        if len(l) == 1:
            return code + apply_implicate(goal, l)
        if len(l) == 2:
            return code + apply_implicate_to_hyp(goal,l)
    
    raise WrongUserInput    
<|MERGE_RESOLUTION|>--- conflicted
+++ resolved
@@ -58,10 +58,10 @@
     left = goal.target.math_type.children[0].format_as_utf8()
     right = goal.target.math_type.children[1].format_as_utf8()
     choices = [left, right]
-    
+
     if user_input == []:
         raise MissingParametersError(InputType.Choice, choices, title = "Choose element", output = "Choose which subgoal you want to prove first")
-        
+
     if len(user_input) == 1:
         if user_input[0] in choices:
             i = choices.index(user_input[0])
@@ -243,16 +243,10 @@
 def construct_forall(goal):
     if goal.target.math_type.node != "QUANT_∀":
         raise WrongUserInput
-<<<<<<< HEAD
-    x = give_name(goal, goal.target.math_type.children[0], 
-        authorized_names=goal.target.math_type.children[1].lean_data["name"],
-        hints = [goal.target.math_type.children[1].format_as_utf8()])
-=======
     x = give_global_name(goal=goal,
                          math_type=goal.target.math_type.children[0],
                   hints=[goal.target.math_type.children[1].format_as_utf8(),
                     goal.target.math_type.children[0].format_as_utf8().lower()])
->>>>>>> dbc19dc8
     return "intro {0}, ".format(x)
 
 @action(_("If the target is of the form ∀ x, P(x): introduce x and transform the target into P(x)"), "∀")
@@ -277,7 +271,7 @@
         raise MissingParametersError(InputType.Text, title = _("Exist"), output = _("Enter element you want to use:"))
     # TODO : demander à FLR différence entre use et existsi. Un prend en compte le type et pas l'autre ?... la doc dit :
     # "Similar to existsi, use l will use entries in l to instantiate existential obligations at the beginning of a target. Unlike existsi, the pexprs in l are elaborated with respect to the expected type."
-    
+
     return "existsi {0},".format(user_input[0])
 
 def apply_exists(goal : Goal, l : [PropObj]) -> str:
