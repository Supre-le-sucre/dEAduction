--- conflicted
+++ resolved
@@ -66,14 +66,10 @@
 # This list indicates how to populate pattern lists from dictionaries:
 # Careful, order matters.
 dic_list_pairs = \
-<<<<<<< HEAD
-    [(latex_from_app_pattern, pattern_latex),
+    [(lean_from_pattern_string, pattern_lean),
+     (latex_from_app_pattern, pattern_latex),
      # The order matters! The generic patterns must come at the end.
      (generic_app_dict, pattern_latex),
-=======
-    [(lean_from_pattern_string, pattern_lean),
-     (latex_from_app_pattern, pattern_latex),
->>>>>>> 212dd9ae
      (quant_pattern, pattern_latex),
      (latex_from_pattern_string, pattern_latex),
      (latex_from_pattern_string_for_type, pattern_latex_for_type),
@@ -94,8 +90,6 @@
     # (2) Fill in pattern dicts
     for dict_, list_ in dic_list_pairs:
         for key, latex_shape in dict_.items():
-            # if key.find('divise') != -1:
-            #     print('debug')
             tree = tree_from_str(key)
             metavars = []
             pattern = PatternMathObject.from_tree(tree, metavars)
