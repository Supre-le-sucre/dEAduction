[icons]
path        = "$DEADUCTION_SHARE/graphical_resources/icons"
letter_type = "letters/trials"
context     = "letters/blue"

[display]
display_success_messages = true
text_mode_in_chooser_window = true
target_display_on_top = false
depth_of_unfold_statements = 1
show_lean_name_for_statements = false

# Fonts sizes:
chooser_math_font_size = "16pt"
main_font_size = "16pt"
target_font_size = "20pt"
statements_font_size = "13pt"
tooltips_font_size = "12pt"
proof_tree_font_size = "14pt"
font_size_for_symbol_buttons = "12pt"

math_font_file = "latinmodern-math.otf"  # "" or "System fonts" for system fonts

selection_color = "limegreen"
symbols_AND_OR_NOT_IMPLIES_IFF_FORALL_EXISTS_EQUAL_MAP = "∧, ∨, ¬, ⇒, ⇔, ∀, ∃, =, ↦"
use_symbols_for_logic_button = true
short_buttons_line = true

display_detailed_errors_on_wui = true

allow_primes_for_names = true
allow_seconds_for_names = true
use_primes_over_indices = true
exclude_free_vars_for_sequence_indices = true
use_set_name_as_hint_for_naming_elements = true

color_for_applied_properties = "Grey"
color_for_variables = "Blue"
color_for_dummy_variables = "Purple"  # 33cccc #00cc99
color_for_selection = "LimeGreen"  #ffff99
color_for_props = "Fuchsia"
color_for_operator_props = "Red"
color_for_highlight_in_proof_tree = "Yellow"

# Any modification of the following must be echoed
# in the replace_dubious_characters function in in math_display.utils
dubious_characters = "ℕ, ℤ, ℚ, ℝ, 𝒫, ↦"

[windows.display]
math_font_file = ""

[logic]
do_not_name_dummy_vars_as_global_vars = true
do_not_name_dummy_vars_as_dummy_vars = false
do_not_name_dummy_vars_as_dummy_vars_in_one_prop = false
force_indices_for_dummy_vars = false
use_color_for_variables = true
use_color_for_dummy_variables = false
use_color_for_applied_properties = true
use_bounded_quantification_notation = true


[functionality]
default_functionality_level = "Beginner"
allow_proof_by_sorry = true
automatic_intro_of_exists = true
target_selected_by_default = false
allow_implicit_use_of_definitions = false
auto_solve_inequalities_in_bounded_quantification = false
drag_and_drop_in_context = false
drag_context_to_statements = false
drag_statements_to_context = false
drag_several_items = false
ask_to_prove_premises_of_implications = true
automatic_intro_of_variables_and_hypotheses = false
save_solved_exercises_for_autotest = false

[i18n]
available_languages = ["en", "fr_FR"]
select_language = "no_language"


[logs]
save_journal = false
display_level = "info"
domains = [""]
log_to_file = true

[others]
# 'automatic', 'normal', 'from_previous_proof_state':
Lean_request_method = "automatic"
desirable_lean_rqst_fpps_method = false  # For internal use
usr_version_nb = "-1"  # Do not modify!
<<<<<<< HEAD
version_nb = "0.321111111"
=======
version_nb = "0.321111111111111111"
>>>>>>> 212dd9ae
os = ""  # Let this to "" except for debugging

#########################
# All Plateform packages
#########################
# NB: path can be modified (e.g. for network install), but
# Under Windows Lean will not find its files if they are not relative to its cwd
# ( which is supposed to be $DEADUCTION_HOME ).
[package.all.mathlib]
type="archive"
path="$DEADUCTION_HOME/mathlib"

archive_url="https://oleanstorage.azureedge.net/mathlib/158e84ae35cbed47282545f318fb33c0ed483761.tar.xz"
archive_checksum="a6dcc73a42db7340dcf47c1050c1d9803a279b51"
archive_hlist="$DEADUCTION_SHARE/hlists/mathlib.hlist"
archive_root=""
archive_type="tar"

#########################
# Linux packages
#########################
[package.linux.lean]
type="archive"
path="$DEADUCTION_HOME/lean"

archive_url="https://github.com/leanprover-community/lean/releases/download/v3.16.5/lean-3.16.5-linux.tar.gz"
archive_checksum="cab50923b2ee48190cebf2f7aa55007a9b8b4f69"
archive_hlist="$DEADUCTION_SHARE/hlists/lean-3.16.5-linux.hlist"
archive_root="lean-3.16.5-linux"
archive_type="tar"

#########################
# Windows packages
#########################
[package.windows.lean]
type="archive"
path="$DEADUCTION_HOME/lean"

archive_url="https://github.com/leanprover-community/lean/releases/download/v3.16.5/lean-3.16.5-windows.zip"
archive_checksum="a606dd675d5fa88faa7931dd38ad682d0bca6181"
archive_hlist="$DEADUCTION_SHARE/hlists/lean-3.16.5-windows.hlist"
archive_root="lean-3.16.5-windows"
archive_type="zip"

#########################
# OSX Packages
#########################
[package.darwin.lean]
type="archive"
path="$DEADUCTION_HOME/lean"

archive_url="https://github.com/leanprover-community/lean/releases/download/v3.16.5/lean-3.16.5-darwin.zip"
archive_checksum="cb2ca352e6f03ea944174618326fe21fe7ba6607"
archive_hlist="$DEADUCTION_SHARE/hlists/lean-3.16.5-darwin.hlist"
archive_root="lean-3.16.5-darwin"
archive_type="zip"<|MERGE_RESOLUTION|>--- conflicted
+++ resolved
@@ -91,11 +91,7 @@
 Lean_request_method = "automatic"
 desirable_lean_rqst_fpps_method = false  # For internal use
 usr_version_nb = "-1"  # Do not modify!
-<<<<<<< HEAD
-version_nb = "0.321111111"
-=======
-version_nb = "0.321111111111111111"
->>>>>>> 212dd9ae
+version_nb = "0.32111"
 os = ""  # Let this to "" except for debugging
 
 #########################
