--- conflicted
+++ resolved
@@ -52,7 +52,6 @@
                                 QListWidget,
                                 QListWidgetItem)
 
-<<<<<<< HEAD
 from   deaduction.pylib.config.i18n      import   (_)
 from   deaduction.pylib.mathobj          import   MathObject
 from   deaduction.pylib.actions          import   explain_how_to_apply
@@ -60,13 +59,6 @@
 from   deaduction.pylib.utils.filesystem import path_helper
 
 import deaduction.pylib.config.vars as cvars
-=======
-from deaduction.config        import ( user_config,
-                                       _,
-                                       SESSION )
-from deaduction.pylib.mathobj import   MathObject
-from deaduction.pylib.actions import   explain_how_to_apply
->>>>>>> 110af292
 
 log = logging.getLogger(__name__)
 
