--- conflicted
+++ resolved
@@ -332,11 +332,7 @@
                 status_bar.show_error_icon()
                 status_bar.set_message(message)
             elif nature == 'success':
-<<<<<<< HEAD
-                status_bar.hide_icon()
-=======
                 status_bar.show_success_icon()
->>>>>>> 66da32de
                 status_bar.set_message(message)
             else:
                 status_bar.hide_icon()
@@ -363,15 +359,12 @@
                 QIcon(str((icons_dir / 'lean_editor.png').resolve())),
                 _('Toggle L∃∀N'), self)
 
-<<<<<<< HEAD
-        self.addAction(self.rewind)
-=======
         self.change_exercise_action = QAction(
                 QIcon(str((icons_dir / 'change_exercise.png').resolve())),
                 _('Change exercise'), self)
 
 
->>>>>>> 66da32de
+        self.addAction(self.rewind)
         self.addAction(self.undo_action)
         self.addAction(self.redo_action)
         self.addAction(self.toggle_lean_editor_action)
