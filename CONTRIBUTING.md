# Contributing to d∃∀duction

Hello and welcome! Contributing to d∃∀duction is the best way to help. We are a
small team, we don't know what we are doing. We made d∃∀duction free software so
that everybody can access the codebase and participate! This document aims to
explain what you can do, how you can do it and what you can expect. Feel free
to suggest any modification.

#### Table of contents

* [Get started](#get-started)
   * [Overview](#overview)
   * [What you should know](#what-you-should-know)
* [Contributing](#contributing)
   * [What you can do](#what-you-can-do)
   * [Contribution process](#contribution-process)
   * [What you can expect](#what-you-can-expect)
   * [Setting up the development environment](#setting-up-the-development-environment)
* [Guidelines](#guidelines)
   * [Code documentation](#code-documentation)
      * [Function and method signatures](#function-and-method-signatures)
      * [Function and method docstrings](#function-and-method-docstrings)
      * [Class docstrings](#class-docstrings)
      * [Comment style](#comment-style)
   * [File headers](#file-headers)
   * [Git branch names](#git-branch-names)
   * [Git commit messages](#git-commit-messages)
      * [Specifications (non-merge commits)](#specifications-non-merge-commits)
      * [Specifications (merge commits)](#specifications-merge-commits)
      * [Examples](#examples)
   * [Python code (modified PEP 8) and linting](#python-code-modified-pep-8-and-linting)
      * [Consecutive lines with = operators](#consecutive-lines-with--operators)
      * [Import statements](#import-statements)
* [Resources (bonus)](#resources-bonus)
   * [For Git](#for-git)
   * [For L∃∀N](#for-ln)
   * [For PySide2 / Qt for Python](#for-pyside2--qt-for-python)
   * [For Python (version 3)](#for-python-version-3)
   * [For Trio and QTrio](#for-trio-and-qtrio)
   * [On free software](#on-free-software)

## Get started

### Overview

The d∃∀duction project has two repositories:
[deaduction](https://github.com/dEAduction/dEAduction) (Python source code and
tools) and [deaduction-lean](https://github.com/dEAduction/dEAduction-lean)
(L∃∀N code and exercise files). To learn more about each directory, module or
file, simply open its `__init__.py` or `README.md`.

d∃∀duction is written in Python3 and [L∃∀N](https://leanprover-community.github.io/)
(a proof assistant). The graphical
interface uses PySide2 (Qt for Python). Communication between the user
interface and L∃∀N uses Trio and Qtrio. The version control system we use is
Git.

### What you should know

Not much. A good experience in Python3 is *recommended*, as well as basic
terminal usage. Some experience in Git is *necessary* but you can rapidly learn
it from scratch (you should feel at ease using git branches). L∃∀N experience
is only useful for the L∃∀N side of the project. **You do not need to be a
programming wizard to contribute**! In the core-team, nobody is.

A [list](#resources-bonus) of online resources is available at the end of this
document.

## Contributing

### What you can do

Preferably consider working on an existing
[issue](https://github.com/dEAduction/dEAduction/issues) (check-out issue
labels). If you decide to do so, write a comment so we can talk about it. For
instance, you could contribute to work-in-progress [new
features](https://github.com/dEAduction/dEAduction/issues?q=is%3Aopen+is%3Aissue+label%3A%22type%3A%3Anew+feature%22).
If you would rather do something else, start by opening an issue so we can
discuss it. Here are contribution ideas, in order of priority:
- **Refactor code**: we really need help on that. d∃∀duction needs a strong
  codebase and as of now it is rather weak.
- **Report stuff, suggest improvements**: report bugs, suggest new features,
  fundamental changes, enhancements…
- **Translate the user interface**.
- **Write documentation**: many modules, classes or functions still lack
  documentation ; you can contribute to its elaboration or to the d∃∀duction
  user manual.
- **Create exercises**.

In any case, each contribution should have its own issue. Please note that to
avoid wasting your time, you should never work on a contribution that hasn't
been discusses with us.

> Issues that are best-suited for first contributions have the label [`good
first issue`](https://github.com/dEAduction/dEAduction/issues?q=is%3Aopen+is%3Aissue+label%3A%22good+first+issue%22).

Finally, please respect the [contribution guidelines](#guidelines) for code,
commit messages, etc.

### Contribution process

To contribute, you first need to
[fork](https://docs.github.com/en/github/getting-started-with-github/fork-a-repo)
d∃∀duction repository and create a new git branch (see branches
[guidelines](#git-branch-names), do *not* develop on the `master` branch) for
your contribution (do not use a branch for more than one thing).

> At this point, your fork and the d∃∀duction repository are two distinct
  projects.

When you think your contribution is ready, git push it to your online fork.
Then let us know about it in the issue; core-team members will review your
contribution proposal. After potential modifications and approval, do a [*pull
request*](https://docs.github.com/en/github/collaborating-with-issues-and-pull-requests/about-pull-requests)
for your contribution to be integrated into d∃∀duction's codebase.

You should feel free to discuss the advancement of your contribution with us at
any point. (This should be done publicly, in the issue of the contribution.)

### What you can expect

If you follow these steps, your contribution proposition should be approved!
You will then be credited as a d∃∀duction's contributor. Nevertheless,
respecting the above stages does not guarantee that your contribution proposal
will necessarily be accepted.

### Setting up the development environment

In order to contribute, it is necessary to set-up the d∃∀duction's development
environment. It includes a Python virtual environment, a Python linter (file
[`.flake8`](.flake8)), git hooks, environment variables, etc. To set it up and
make sure every dependency is up to date, open a terminal in the repository's
root and run the following command:

```bash
source envconfig
```

This should add `(env)` in front of your terminal prompt. It is *highly*
recommended to set up the development environment at the very beginning of
every development session, otherwise the code will not run.


## Guidelines

### Code documentation

As will be shown in this section, the d∃∀duction's code documentation may be
long to write and needs be to maintained when the code is changed. But **the
documentation is as essential as the code**. It might prove useless for the
author but it is essential for any person discovering your code. As Guido said,
*code is read much more often than it is written*. When writing documentation,
you should always assume that the reader is not familiar with your code and has
very little time and skill to understand it. The writer should do most of the
work, so that the reader can efficiently understand the essence and utility of
the code in one reading. Documentation should not only tell what a piece of
code does, but also why it exists, why it is necessary, where it is used and
how, and provide examples if needed.

#### Function and method signatures

All functions and methods *must* be
[annotated](https://www.python.org/dev/peps/pep-3107/#syntax), using the
[`typing` module](https://docs.python.org/3/library/typing.html) if necessary.
For example, this is correct:

```python3
def factorial(n: int) -> int:
    return 1 if n == 1 else n * factorial(n - 1)
```

but this is not:

```python3
def factorial(n):
    return 1 if n == 1 else n * factorial(n - 1)
```

#### Function and method docstrings

All functions and methods *must* have a
[docstring](https://www.python.org/dev/peps/pep-0257/). Function and method
docstrings *must* have the following format:

```python3
"""
Summary (what does it do, why is it useful, why is it there, why should we not
delete it).

:param param_1: description of param_1
:param param_2: description of param_2
…
:param param_n: description of param_n
:return: what does it return (if applicable)
"""
```

[Here](https://github.com/dEAduction/dEAduction/tree/master/src/deaduction/dui/stages/start_coex/start_coex_widgets.py)
are a few examples.


#### Class docstrings

All functions and methods *must* have a
[docstring](https://www.python.org/dev/peps/pep-0257/). Class docstrings follow
the same rules as function and method docstrings, except that public class
attributes must be written in the class docstring using a `:attribute
attribute_name: Attribute description` syntax.
[Here](https://github.com/dEAduction/dEAduction/tree/master/src/deaduction/dui/stages/exercise/exercise_main_window.py)
are a few examples.

#### Comment style

Comments also follow the [PEP 8 convention (¶
Comments)](https://pep8.org/#comments). If the result is not bloated, you may
use the *section comments*:

```python3
###################
# Section comment #
###################
```

and *separator comments*:

```python3
# ──────────────── Separator comment ─────────────── #
```

Both those types of comments *must* have a blank line just before and right
after them. They are good for titles but bad for explanations so be as succinct
as possible.

> If you use Vim, consider using the addon
[UltiSnips](https://github.com/sirver/UltiSnips) to efficiently add headers.
Ready-to-use snippets are available in
[`tools/Vimconfig/UltiSnips/python.snippets/deaduction.snippets`](https://github.com/dEAduction/dEAduction/tree/master/tools/Vimconfig/UltiSnips/python.snippets/deaduction.snippets).

### File headers

File headers *must* have the following structure:

```python3 
"""
##################################
# <filename> : Short description #
##################################
    
    (optional long description)

Author(s)    : - Name <mail@website.com>
Maintainer(s): - Name <mail@website.com>
Created      : Creation date (DD month YYYY)
Repo         : https://github.com/dEAduction/dEAduction

Copyright (c) Year the dEAduction team

This file is part of dEAduction.

    dEAduction is free software: you can redistribute it and/or modify it under
    the terms of the GNU General Public License as published by the Free
    Software Foundation, either version 3 of the License, or (at your option)
    any later version.

    dEAduction is distributed in the hope that it will be useful, but WITHOUT
    ANY WARRANTY; without even the implied warranty of MERCHANTABILITY or
    FITNESS FOR A PARTICULAR PURPOSE.  See the GNU General Public License for
    more details.

    You should have received a copy of the GNU General Public License along
    with dEAduction.  If not, see <https://www.gnu.org/licenses/>.
"""
```

See
[example](https://github.com/dEAduction/dEAduction/tree/master/src/deaduction/dui/stages/missing_dependencies/missing_dependencies_dialogs.py).
Non Python files *must* also have this header, simply get rid of the doctring
`"""` marks.

> If you use Vim, consider using the addon
[UltiSnips](https://github.com/sirver/UltiSnips) to efficiently add headers.
Ready-to-use snippets are available in
[`tools/Vimconfig/UltiSnips/python.snippets/deaduction.snippets`](https://github.com/dEAduction/dEAduction/tree/master/tools/Vimconfig/UltiSnips/python.snippets/deaduction.snippets).

### Git branch names

Branch names *must* have the following structure:

```
area+type/name
```

Arguments `area` and `type` (both mandatory) follow the same
[rules](#git-commit-messages) as the git commit message. Argument `name`
(mandatory) is a description of what you are doing on this branch. It should be
as short as possible and words must be separated by a hyphen (-). Use lower
case.

> A branch should host a *single* new feature, fix, etc.

<<<<<<< HEAD
Notice that we use a `/` instead of a `:` as in the git commit messages
=======
Notice that we use a `+` instead of a `::` as in the git commit messages
>>>>>>> 6af3b39e
convention.  That's because `:` [are not allowed in a branch
name](https://wincent.com/wiki/Legal_Git_branch_names)

### Git commit messages

> This convention is strongly inspired from the Angular project Commit
Message Format
[guidelines](https://github.com/angular/angular/blob/master/CONTRIBUTING.md#commit).

#### Specifications (non-merge commits)

Commit messages consist of a header (mandatory) and a body (optional). The
commit header is what you put in between the quotation marks in the command
`git commit -m ""`. The body is everything that comes after the header (a blank
line), it doesn't have a specific structure. Most commit messages only have a
header, which *must* have the following structure:

```
area::type(scope)> Summary
```

Argument `area` (mandatory) *must* be one of:

`area`     | Definition
-----------|-----------------------------------------------------------------------------------------------------------------------
`code`     | Changes affecting the codebase.
`doc`      | Changes affecting the documentation (including comments and docstrings).
`dui`      | Changes affecting only d∃∀duction's user interface (e.g. texts, tooltips) but have nothing to do with the code itself.
`other`    | Changes that do not go in any other category, please avoid using it.
`snippets` | Changes affecting the snippets.
`tests`    | Changes affecting the tests.
`tools`    | Changes affecting the tools and the development environment.

Argument `type` (mandatory) *must* be one of:

`type`   | Definition
---------|------------------------------------------------------------------------------------------------------------------------------------------------------------
`chores` | Changes not affecting the meaning of what is changed (e.g. changing a filename).
`dev`    | Work in progress for new features; changes that are part of its development though not introducing it. A series of `dev` commits ends with a `feat` commit.
`feat`   | Introduce a completed new feature. When developing it, the last commit *must* be the only one to use this type, all other *must* use dev.
`fix`    | Fix bugs and problems.
`ref`    | Refactoring.
`revert` | Revert to a previous commit, feature or state of the project.

Scope (optional) is the precise part of the codebase that was changed (e.g. a
class, function or module name or a combination of all that). Precision is up
to you. The summary (mandatory) should be the shortest possible sentence
describing the commit. It should begin with a capital letter and *must not*
end with a period, it should also be written using present tense.

The body of the commit message may be used to provide additional information
about the changes, such as technical explanations.

#### Specifications (merge commits)

Merge commit messages have a different structure:

```
merge> repoA/branchA -> repoB/branchB
```

where `repoA` and `repoB` are remote names (if one of them is a copy on your
own computer, use `local`) and the merge is from `branchA` to `branchB`.

#### Examples

If you finished writing the first part of the function `my_function`, but this
function is not ready, you should use the type `dev`. Since this function is
part of the codebase, you must use the area `code`. Here is an example of a
good commit message:

```
code::dev> Finish first part of my_function
```

However you can be more precise by using a scope. If the function is part of
the module `dui.utils`, this commit message is better:

```
code::dev(dui.utils)> Finish first part of my_function
```

If you fixed the script `envconfig` (the one that sets up the virtual
environment), the header (we leave it to you to imagine a summary) should be:

```
tools::fix(envconfig)>
```

Now if you wish to merge the branch `dev/the_new_feature` from Github (repo's
name is `origin`) to your computer, the commit message *must* be:

```
merge> origin/dev/the_new_feature -> local/dev/the_new_feature
```

and if you want to merge the branch `the_new_feature` with the branch `master`
on your computer, the commit message *must* be:

```
merge> local/dev/the_new_feature -> local/master
```

Please note that any non-compliant commit message will be rejected by the git
hook.

### Python code (modified PEP 8) and linting

The Python code of d∃∀duction follows the [PEP 8 convention](https://pep8.org),
with the adjustments hereinafter. You should check your Python code syntax
using the project's
[linter](https://sourcelevel.io/blog/what-is-a-linter-and-why-your-team-should-use-it),
that is a slightly modified [flake8](https://flake8.pycqa.org/en/latest/#)
version. To lint your Python module, simply run the terminal command:

```bash
flake8 my_module.py
```

> Be sure to have the development environment properly [set
  up](#setting-up-the-development-environment) and to be in the Python virtual
  environment.

> If you use Vim, consider using the addon
[ALE](https://github.com/dense-analysis/ale) to have an integrated linter.

#### Consecutive lines with `=` operators

Occurrences of `=` operator on a series of consecutive non blank lines *must* be
vertically aligned. Example:

```python3
my_int             = 10
my_string          = 'd∃∀duction'
my_bigger_variable = 'Code is read much more often than it is written.'

other_int    = 2
other_string = 'free software'
```

#### Import statements

As PEP 8 states, imports should be grouped in the following order:
1. standard library imports,
2. related third party imports,
3. local application/library specific imports.

Items in a given `import` statement *must* be on different lines, vertically
aligned, alphabetically ordered.

```python3
from my_module import (MyClass,
                       MyOtherClass,
                       this_function)
```

[Here](https://github.com/dEAduction/dEAduction/tree/master/src/deaduction/dui/stages/exercise/exercise_main_window.py)
are a few examples.

Relative imports may be used in some cases (avoid them as much as you
possibly can); they follow the same rules as regular imports and *must* be
grouped after the last group of regular imports and a blank line.

## Resources (bonus)

### For Git

- The [official documentation](https://git-scm.com/doc).
- The (free) book [*Pro Git*](https://git-scm.com/book/en/v2), complete and
    rigorous, a short way of becoming proficient in Git.

### For L∃∀N

- The [official documentation](https://leanprover.github.io/documentation/).
- The [Lean and mathlib community page](https://leanprover-community.github.io/), a good starting point.
- The [Natural number
    game](https://wwwf.imperial.ac.uk/%7Ebuzzard/xena/natural_number_game/) to
    learn L∃∀N by using it, no experience needed.

### For PySide2 / Qt for Python

- The [official
    documentation](https://doc.qt.io/qtforpython/quickstart.html).
- This excellent [tutorial](http://zetcode.com/gui/pyqt5/), perfect if you want
    to learn from scratch. (To make it work, simply replace all occurences of
    `PyQt5` by `PySide2`; there are some other minor problems but you should
    manage.)

### For Python (version 3)

- The [official documentation](https://docs.python.org/3/).

There are dozens of online tutorials. If you are new to Python, be sure to
choose one which covers classes (with heritage and usual decorators).

- The [zen of Python](https://www.python.org/dev/peps/pep-0020/#the-zen-of-python).
- A [guide](https://realpython.com/python-virtual-environments-a-primer/) to
    virtual environments.
- Python properties, [how tu use them and
    why](https://www.programiz.com/python-programming/property), this is
    definitely worth reading if you want to Python the
    [pythonic](https://en.wiktionary.org/wiki/Pythonic) way. Properties make
    the code stronger and nicer to read. Unfortunately, we did not use them
    enough in the codebase, but you should still do it if relevant.
- Python [thematic tutorials from ZetCode](https://zetcode.com/all/#python) are
    always great.

### For Trio and QTrio

- Trio's [official documentation](https://trio.readthedocs.io/en/stable/).
- QTrio's [repository](https://github.com/altendky/qtrio).

### On free software

- GNU's article [What is free
    software?](https://www.gnu.org/philosophy/free-sw.html) covers the basics
    in a rigourous way.
- The page [How to Contribute to Open
    Source](https://opensource.guide/how-to-contribute/) is a great
    introduction to free software in practice if you have never contributed
    before.<|MERGE_RESOLUTION|>--- conflicted
+++ resolved
@@ -298,11 +298,7 @@
 
 > A branch should host a *single* new feature, fix, etc.
 
-<<<<<<< HEAD
-Notice that we use a `/` instead of a `:` as in the git commit messages
-=======
 Notice that we use a `+` instead of a `::` as in the git commit messages
->>>>>>> 6af3b39e
 convention.  That's because `:` [are not allowed in a branch
 name](https://wincent.com/wiki/Legal_Git_branch_names)
 
